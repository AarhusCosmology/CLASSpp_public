"""
.. module:: classy
    :synopsis: Python wrapper around CLASS
.. moduleauthor:: Karim Benabed <benabed@iap.fr>
.. moduleauthor:: Benjamin Audren <benjamin.audren@epfl.ch>
.. moduleauthor:: Julien Lesgourgues <lesgourg@cern.ch>

This module defines a class called Class. It is used with Monte Python to
extract cosmological parameters.

# JL 14.06.2017: TODO: check whether we should free somewhere the allocated fc.filename and titles, data (4 times)

"""
from math import exp,log
import numpy as np
cimport numpy as np
from libc.stdlib cimport *
from libc.stdio cimport *
from libc.string cimport *
import cython
cimport cython

# Nils : Added for python 3.x and python 2.x compatibility
import sys
def viewdictitems(d):
    if sys.version_info >= (3,0):
        return d.items()
    else:
        return d.viewitems()

ctypedef np.float_t DTYPE_t
ctypedef np.int_t DTYPE_i

# Import the .pxd containing definitions
from cclassy cimport *

DEF _MAXTITLESTRINGLENGTH_ = 8000

# Implement a specific Exception (this might not be optimally designed, nor
# even acceptable for python standards. It, however, does the job).
# The idea is to raise either an AttributeError if the problem happened while
# reading the parameters (in the normal Class, this would just return a line in
# the unused_parameters file), or a NameError in other cases. This allows
# MontePython to handle things differently.
class CosmoError(Exception):
    def __init__(self, message=""):
        self.message = message.decode() if isinstance(message,bytes) else message

    def __str__(self):
        return '\n\nError in Class: ' + self.message


class CosmoSevereError(CosmoError):
    """
    Raised when Class failed to understand one or more input parameters.

    This case would not raise any problem in Class default behaviour. However,
    for parameter extraction, one has to be sure that all input parameters were
    understood, otherwise the wrong cosmological model would be selected.
    """
    pass


class CosmoComputationError(CosmoError):
    """
    Raised when Class could not compute the cosmology at this point.

    This will be caught by the parameter extraction code to give an extremely
    unlikely value to this point
    """
    pass


cdef class Class:
    """
    Class wrapping, creates the glue between C and python

    The actual Class wrapping, the only class we will call from MontePython
    (indeed the only one we will import, with the command:
    from classy import Class

    """
    # List of used structures, defined in the header file. They have to be
    # "cdefined", because they correspond to C structures
    cdef precision pr
    cdef background ba
    cdef thermo th
    cdef perturbs pt
    cdef primordial pm
    cdef nonlinear nl
    cdef transfers tr
    cdef spectra sp
    cdef output op
    cdef lensing le
    cdef file_content fc

    cpdef int computed # Flag to see if classy has already computed with the given pars
    cpdef int allocated # Flag to see if classy structs are allocated already
    cpdef object _pars # Dictionary of the parameters
    cpdef object ncp   # Keeps track of the structures initialized, in view of cleaning.

    # Defining two new properties to recover, respectively, the parameters used
    # or the age (set after computation). Follow this syntax if you want to
    # access other quantities. Alternatively, you can also define a method, and
    # call it (see _T_cmb method, at the very bottom).
    property pars:
        def __get__(self):
            return self._pars
    property state:
        def __get__(self):
            return True
    property Omega_nu:
        def __get__(self):
            return self.ba.Omega0_ncdm_tot
    property nonlinear_method:
        def __get__(self):
            return self.nl.method

    def set_default(self):
        _pars = {
            "output":"tCl mPk",}
        self.set(**_pars)

    def __cinit__(self, default=False):
        cpdef char* dumc
        self.allocated = False
        self.computed = False
        self._pars = {}
        self.fc.size=0
        self.fc.filename = <char*>malloc(sizeof(char)*30)
        assert(self.fc.filename!=NULL)
        dumc = "NOFILE"
        sprintf(self.fc.filename,"%s",dumc)
        self.ncp = set()
        if default: self.set_default()

    def __dealloc__(self):
        if self.allocated:
          self.struct_cleanup()
        self.empty()
        # Reset all the fc to zero if its not already done
        if self.fc.size !=0:
            self.fc.size=0
            free(self.fc.name)
            free(self.fc.value)
            free(self.fc.read)
            free(self.fc.filename)

    # Set up the dictionary
    def set(self,*pars,**kars):
        oldpars = self._pars.copy()
        if len(pars)==1:
            self._pars.update(dict(pars[0]))
        elif len(pars)!=0:
            raise CosmoSevereError("bad call")
        self._pars.update(kars)
        if viewdictitems(self._pars) <= viewdictitems(oldpars):
          return # Don't change the computed states, if the new dict was already contained in the previous dict
        self.computed=False
        return True

    def empty(self):
        self._pars = {}
        self.computed = False

    # Create an equivalent of the parameter file. Non specified values will be
    # taken at their default (in Class)
    def _fillparfile(self):
        cdef char* dumc

        if self.fc.size!=0:
            free(self.fc.name)
            free(self.fc.value)
            free(self.fc.read)
        self.fc.size = len(self._pars)
        self.fc.name = <FileArg*> malloc(sizeof(FileArg)*len(self._pars))
        assert(self.fc.name!=NULL)

        self.fc.value = <FileArg*> malloc(sizeof(FileArg)*len(self._pars))
        assert(self.fc.value!=NULL)

        self.fc.read = <short*> malloc(sizeof(short)*len(self._pars))
        assert(self.fc.read!=NULL)

        # fill parameter file
        i = 0
        for kk in self._pars:

            dumcp = kk.encode()
            dumc = dumcp
            sprintf(self.fc.name[i],"%s",dumc)
            dumcp = str(self._pars[kk]).encode()
            dumc = dumcp
            sprintf(self.fc.value[i],"%s",dumc)
            self.fc.read[i] = _FALSE_
            i+=1

    # Called at the end of a run, to free memory
    def struct_cleanup(self):
        if(self.allocated != True):
          return
        if "lensing" in self.ncp:
            lensing_free(&self.le)
        if "spectra" in self.ncp:
            spectra_free(&self.sp)
        if "transfer" in self.ncp:
            transfer_free(&self.tr)
        if "nonlinear" in self.ncp:
            nonlinear_free(&self.nl)
        if "primordial" in self.ncp:
            primordial_free(&self.pm)
        if "perturb" in self.ncp:
            perturb_free(&self.pt)
        if "thermodynamics" in self.ncp:
            thermodynamics_free(&self.th)
        if "background" in self.ncp:
            background_free(&self.ba)
        self.allocated = False
        self.computed = False

    def _check_task_dependency(self, level):
        """
        Fill the level list with all the needed modules

        .. warning::

            the ordering of modules is obviously dependent on CLASS module order
            in the main.c file. This has to be updated in case of a change to
            this file.

        Parameters
        ----------

        level : list
            list of strings, containing initially only the last module required.
            For instance, to recover all the modules, the input should be
            ['lensing']

        """
        if "distortions" in level:
            if "lensing" not in level:
                level.append("lensing")
        if "lensing" in level:
            if "spectra" not in level:
                level.append("spectra")
        if "spectra" in level:
            if "transfer" not in level:
                level.append("transfer")
        if "transfer" in level:
            if "nonlinear" not in level:
                level.append("nonlinear")
        if "nonlinear" in level:
            if "primordial" not in level:
                level.append("primordial")
        if "primordial" in level:
            if "perturb" not in level:
                level.append("perturb")
        if "perturb" in level:
            if "thermodynamics" not in level:
                level.append("thermodynamics")
        if "thermodynamics" in level:
            if "background" not in level:
                level.append("background")
        if len(level)!=0 :
            if "input" not in level:
                level.append("input")
        return level

    def _pars_check(self, key, value, contains=False, add=""):
        val = ""
        if key in self._pars:
            val = self._pars[key]
            if contains:
                if value in val:
                    return True
            else:
                if value==val:
                    return True
        if add:
            sep = " "
            if isinstance(add,str):
                sep = add

            if contains and val:
                    self.set({key:val+sep+value})
            else:
                self.set({key:value})
            return True
        return False

    def compute(self, level=["lensing"]):
        """
        compute(level=["lensing"])

        Main function, execute all the _init methods for all desired modules.
        This is called in MontePython, and this ensures that the Class instance
        of this class contains all the relevant quantities. Then, one can deduce
        Pk, Cl, etc...

        Parameters
        ----------
        level : list
                list of the last module desired. The internal function
                _check_task_dependency will then add to this list all the
                necessary modules to compute in order to initialize this last
                one. The default last module is "lensing".

        .. warning::

            level default value should be left as an array (it was creating
            problem when casting as a set later on, in _check_task_dependency)

        """
        cdef ErrorMsg errmsg

        # Append to the list level all the modules necessary to compute.
        level = self._check_task_dependency(level)

        # Check if this function ran before (self.computed should be true), and
        # if no other modules were requested, i.e. if self.ncp contains (or is
        # equivalent to) level. If it is the case, simply stop the execution of
        # the function.
        if self.computed and self.ncp.issuperset(level):
            return

        # Check if already allocated to prevent memory leaks
        if self.allocated:
            self.struct_cleanup()

        # Otherwise, proceed with the normal computation.
        self.computed = False

        # Equivalent of writing a parameter file
        self._fillparfile()

        # self.ncp will contain the list of computed modules (under the form of
        # a set, instead of a python list)
        self.ncp=set()
        # Up until the empty set, all modules are allocated
        # (And then we successively keep track of the ones we allocate additionally)
        self.allocated = True

        # --------------------------------------------------------------------
        # Check the presence for all CLASS modules in the list 'level'. If a
        # module is found in level, executure its "_init" method.
        # --------------------------------------------------------------------
        # The input module should raise a CosmoSevereError, because
        # non-understood parameters asked to the wrapper is a problematic
        # situation.
        if "input" in level:
            if input_init(&self.fc, &self.pr, &self.ba, &self.th,
                          &self.pt, &self.tr, &self.pm, &self.sp,
                          &self.nl, &self.le, &self.op, errmsg) == _FAILURE_:
                raise CosmoSevereError(errmsg)
            self.ncp.add("input")
            # This part is done to list all the unread parameters, for debugging
            problem_flag = False
            problematic_parameters = []
            for i in range(self.fc.size):
                if self.fc.read[i] == _FALSE_:
                    problem_flag = True
                    problematic_parameters.append(self.fc.name[i].decode())
            if problem_flag:
                raise CosmoSevereError(
                    "Class did not read input parameter(s): %s\n" % ', '.join(
                    problematic_parameters))

        # The following list of computation is straightforward. If the "_init"
        # methods fail, call `struct_cleanup` and raise a CosmoComputationError
        # with the error message from the faulty module of CLASS.
        if "background" in level:
            if background_init(&(self.pr), &(self.ba)) == _FAILURE_:
                self.struct_cleanup()
                raise CosmoComputationError(self.ba.error_message)
            self.ncp.add("background")

        if "thermodynamics" in level:
            if thermodynamics_init(&(self.pr), &(self.ba),
                                   &(self.th)) == _FAILURE_:
                self.struct_cleanup()
                raise CosmoComputationError(self.th.error_message)
            self.ncp.add("thermodynamics")

        if "perturb" in level:
            if perturb_init(&(self.pr), &(self.ba),
                            &(self.th), &(self.pt)) == _FAILURE_:
                self.struct_cleanup()
                raise CosmoComputationError(self.pt.error_message)
            self.ncp.add("perturb")

        if "primordial" in level:
            if primordial_init(&(self.pr), &(self.pt),
                               &(self.pm)) == _FAILURE_:
                self.struct_cleanup()
                raise CosmoComputationError(self.pm.error_message)
            self.ncp.add("primordial")

        if "nonlinear" in level:
            if nonlinear_init(&self.pr, &self.ba, &self.th,
                              &self.pt, &self.pm, &self.nl) == _FAILURE_:
                self.struct_cleanup()
                raise CosmoComputationError(self.nl.error_message)
            self.ncp.add("nonlinear")

        if "transfer" in level:
            if transfer_init(&(self.pr), &(self.ba), &(self.th),
                             &(self.pt), &(self.nl), &(self.tr)) == _FAILURE_:
                self.struct_cleanup()
                raise CosmoComputationError(self.tr.error_message)
            self.ncp.add("transfer")

        if "spectra" in level:
            if spectra_init(&(self.pr), &(self.ba), &(self.pt),
                            &(self.pm), &(self.nl), &(self.tr),
                            &(self.sp)) == _FAILURE_:
                self.struct_cleanup()
                raise CosmoComputationError(self.sp.error_message)
            self.ncp.add("spectra")

        if "lensing" in level:
            if lensing_init(&(self.pr), &(self.pt), &(self.sp),
                            &(self.nl), &(self.le)) == _FAILURE_:
                self.struct_cleanup()
                raise CosmoComputationError(self.le.error_message)
            self.ncp.add("lensing")

        self.computed = True

        # At this point, the cosmological instance contains everything needed. The
        # following functions are only to output the desired numbers
        return

    def raw_cl(self, lmax=-1, nofail=False):
        """
        raw_cl(lmax=-1, nofail=False)

        Return a dictionary of the primary C_l

        Parameters
        ----------
        lmax : int, optional
                Define the maximum l for which the C_l will be returned
                (inclusively). This number will be checked against the maximum l
                at which they were actually computed by CLASS, and an error will
                be raised if the desired lmax is bigger than what CLASS can
                give.
        nofail: bool, optional
                Check and enforce the computation of the spectra module
                beforehand, with the desired lmax.

        Returns
        -------
        cl : dict
                Dictionary that contains the power spectrum for 'tt', 'te', etc... The
                index associated with each is defined wrt. Class convention, and are non
                important from the python point of view. It also returns now the
                ell array.
        """
        cdef int lmaxR
        cdef double *rcl = <double*> calloc(self.sp.ct_size,sizeof(double))

        # Quantities for tensor modes
        cdef double **cl_md = <double**> calloc(self.sp.md_size, sizeof(double*))
        for index_md in range(self.sp.md_size):
            cl_md[index_md] = <double*> calloc(self.sp.ct_size, sizeof(double))

        # Quantities for isocurvature modes
        cdef double **cl_md_ic = <double**> calloc(self.sp.md_size, sizeof(double*))
        for index_md in range(self.sp.md_size):
            cl_md_ic[index_md] = <double*> calloc(self.sp.ct_size*self.sp.ic_ic_size[index_md], sizeof(double))

        # Define a list of integers, refering to the flags and indices of each
        # possible output Cl. It allows for a clear and concise way of looping
        # over them, checking if they are defined or not.
        has_flags = [
            (self.sp.has_tt, self.sp.index_ct_tt, 'tt'),
            (self.sp.has_ee, self.sp.index_ct_ee, 'ee'),
            (self.sp.has_te, self.sp.index_ct_te, 'te'),
            (self.sp.has_bb, self.sp.index_ct_bb, 'bb'),
            (self.sp.has_pp, self.sp.index_ct_pp, 'pp'),
            (self.sp.has_tp, self.sp.index_ct_tp, 'tp'),]
        spectra = []

        for flag, index, name in has_flags:
            if flag:
                spectra.append(name)

        if not spectra:
            raise CosmoSevereError("No Cl computed")
        lmaxR = self.sp.l_max_tot
        if lmax == -1:
            lmax = lmaxR
        if lmax > lmaxR:
            if nofail:
                self._pars_check("l_max_scalars",lmax)
                self.compute(["lensing"])
            else:
                raise CosmoSevereError("Can only compute up to lmax=%d"%lmaxR)

        # Initialise all the needed Cls arrays
        cl = {}
        for elem in spectra:
            cl[elem] = np.zeros(lmax+1, dtype=np.double)

        # Recover for each ell the information from CLASS
        for ell from 2<=ell<lmax+1:
            if spectra_cl_at_l(&self.sp, ell, rcl, cl_md, cl_md_ic) == _FAILURE_:
                raise CosmoSevereError(self.sp.error_message)
            for flag, index, name in has_flags:
                if name in spectra:
                    cl[name][ell] = rcl[index]
        cl['ell'] = np.arange(lmax+1)

        free(rcl)
        for index_md in range(self.sp.md_size):
            free(cl_md[index_md])
            free(cl_md_ic[index_md])
        free(cl_md)
        free(cl_md_ic)

        return cl

    def lensed_cl(self, lmax=-1,nofail=False):
        """
        lensed_cl(lmax=-1, nofail=False)

        Return a dictionary of the lensed C_l, computed by CLASS, without the
        density C_ls. They must be asked separately with the function aptly
        named density_cl

        Parameters
        ----------
        lmax : int, optional
                Define the maximum l for which the C_l will be returned (inclusively)
        nofail: bool, optional
                Check and enforce the computation of the lensing module beforehand

        Returns
        -------
        cl : dict
                Dictionary that contains the power spectrum for 'tt', 'te', etc... The
                index associated with each is defined wrt. Class convention, and are non
                important from the python point of view.
        """
        cdef int lmaxR
        cdef double *lcl = <double*> calloc(self.le.lt_size,sizeof(double))

        # Define a list of integers, refering to the flags and indices of each
        # possible output Cl. It allows for a clear and concise way of looping
        # over them, checking if they are defined or not.
        has_flags = [
            (self.le.has_tt, self.le.index_lt_tt, 'tt'),
            (self.le.has_ee, self.le.index_lt_ee, 'ee'),
            (self.le.has_te, self.le.index_lt_te, 'te'),
            (self.le.has_bb, self.le.index_lt_bb, 'bb'),
            (self.le.has_pp, self.le.index_lt_pp, 'pp'),
            (self.le.has_tp, self.le.index_lt_tp, 'tp'),]
        spectra = []

        for flag, index, name in has_flags:
            if flag:
                spectra.append(name)

        if not spectra:
            raise CosmoSevereError("No lensed Cl computed")
        lmaxR = self.le.l_lensed_max

        if lmax == -1:
            lmax = lmaxR
        if lmax > lmaxR:
            if nofail:
                self._pars_check("l_max_scalars",lmax)
                self.compute(["lensing"])
            else:
                raise CosmoSevereError("Can only compute up to lmax=%d"%lmaxR)

        cl = {}
        # Simple Cls, for temperature and polarisation, are not so big in size
        for elem in spectra:
            cl[elem] = np.zeros(lmax+1, dtype=np.double)
        for ell from 2<=ell<lmax+1:
            if lensing_cl_at_l(&self.le,ell,lcl) == _FAILURE_:
                raise CosmoSevereError(self.le.error_message)
            for flag, index, name in has_flags:
                if name in spectra:
                    cl[name][ell] = lcl[index]
        cl['ell'] = np.arange(lmax+1)

        free(lcl)
        return cl

    def density_cl(self, lmax=-1, nofail=False):
        """
        density_cl(lmax=-1, nofail=False)

        Return a dictionary of the primary C_l for the matter

        Parameters
        ----------
        lmax : int, optional
            Define the maximum l for which the C_l will be returned (inclusively)
        nofail: bool, optional
            Check and enforce the computation of the lensing module beforehand

        Returns
        -------
        cl : numpy array of numpy.ndarrays
            Array that contains the list (in this order) of self correlation of
            1st bin, then successive correlations (set by non_diagonal) to the
            following bins, then self correlation of 2nd bin, etc. The array
            starts at index_ct_dd.
        """
        cdef int lmaxR
        cdef double *dcl = <double*> calloc(self.sp.ct_size,sizeof(double))

        # Quantities for tensor modes
        cdef double **cl_md = <double**> calloc(self.sp.md_size, sizeof(double*))
        for index_md in range(self.sp.md_size):
            cl_md[index_md] = <double*> calloc(self.sp.ct_size, sizeof(double))

        # Quantities for isocurvature modes
        cdef double **cl_md_ic = <double**> calloc(self.sp.md_size, sizeof(double*))
        for index_md in range(self.sp.md_size):
            cl_md_ic[index_md] = <double*> calloc(self.sp.ct_size*self.sp.ic_ic_size[index_md], sizeof(double))

        lmaxR = self.pt.l_lss_max
        has_flags = [
            (self.sp.has_dd, self.sp.index_ct_dd, 'dd'),
            (self.sp.has_td, self.sp.index_ct_td, 'td'),
            (self.sp.has_ll, self.sp.index_ct_ll, 'll'),
            (self.sp.has_dl, self.sp.index_ct_dl, 'dl'),
            (self.sp.has_tl, self.sp.index_ct_tl, 'tl')]
        spectra = []

        for flag, index, name in has_flags:
            if flag:
                spectra.append(name)
                l_max_flag = self.sp.l_max_ct[self.sp.index_md_scalars][index]
                if l_max_flag < lmax and lmax > 0:
                    raise CosmoSevereError(
                        "the %s spectrum was computed until l=%i " % (
                            name.upper(), l_max_flag) +
                        "but you asked a l=%i" % lmax)

        if not spectra:
            raise CosmoSevereError("No density Cl computed")
        if lmax == -1:
            lmax = lmaxR
        if lmax > lmaxR:
            if nofail:
                self._pars_check("l_max_lss",lmax)
                self._pars_check("output",'nCl')
                self.compute()
            else:
                raise CosmoSevereError("Can only compute up to lmax=%d"%lmaxR)

        cl = {}

        # For density Cls, the size is bigger (different redshfit bins)
        # computes the size, given the number of correlations needed to be computed
        size = (self.sp.d_size*(self.sp.d_size+1)-(self.sp.d_size-self.sp.non_diag)*
                (self.sp.d_size-1-self.sp.non_diag))/2;
        for elem in ['dd', 'll', 'dl']:
            if elem in spectra:
                cl[elem] = {}
                for index in range(size):
                    cl[elem][index] = np.zeros(
                        lmax+1, dtype=np.double)
        for elem in ['td', 'tl']:
            if elem in spectra:
                cl[elem] = np.zeros(lmax+1, dtype=np.double)

        for ell from 2<=ell<lmax+1:
            if spectra_cl_at_l(&self.sp, ell, dcl, cl_md, cl_md_ic) == _FAILURE_:
                raise CosmoSevereError(self.sp.error_message)
            if 'dd' in spectra:
                for index in range(size):
                    cl['dd'][index][ell] = dcl[self.sp.index_ct_dd+index]
            if 'll' in spectra:
                for index in range(size):
                    cl['ll'][index][ell] = dcl[self.sp.index_ct_ll+index]
            if 'dl' in spectra:
                for index in range(size):
                    cl['dl'][index][ell] = dcl[self.sp.index_ct_dl+index]
            if 'td' in spectra:
                cl['td'][ell] = dcl[self.sp.index_ct_td]
            if 'tl' in spectra:
                cl['tl'][ell] = dcl[self.sp.index_ct_tl]
        cl['ell'] = np.arange(lmax+1)

        free(dcl)
        for index_md in range(self.sp.md_size):
            free(cl_md[index_md])
            free(cl_md_ic[index_md])
        free(cl_md)
        free(cl_md_ic)

        return cl

    def z_of_r (self,z_array):
        cdef double tau=0.0
        cdef int last_index=0 #junk
        cdef double * pvecback
        r = np.zeros(len(z_array),'float64')
        dzdr = np.zeros(len(z_array),'float64')

        pvecback = <double*> calloc(self.ba.bg_size,sizeof(double))

        i = 0
        for redshift in z_array:
            if background_tau_of_z(&self.ba,redshift,&tau)==_FAILURE_:
                raise CosmoSevereError(self.ba.error_message)

            if background_at_tau(&self.ba,tau,self.ba.long_info,self.ba.inter_normal,&last_index,pvecback)==_FAILURE_:
                raise CosmoSevereError(self.ba.error_message)

            # store r
            r[i] = pvecback[self.ba.index_bg_conf_distance]
            # store dz/dr = H
            dzdr[i] = pvecback[self.ba.index_bg_H]

            i += 1

        free(pvecback)
        return r[:],dzdr[:]

    def luminosity_distance(self, z):
        """
        luminosity_distance(z)
        """
        cdef double tau=0.0
        cdef int last_index = 0  # junk
        pvecback = <double*> calloc(self.ba.bg_size,sizeof(double))

        if background_tau_of_z(&self.ba, z, &tau)==_FAILURE_:
            raise CosmoSevereError(self.ba.error_message)

        if background_at_tau(&self.ba, tau, self.ba.long_info,
                self.ba.inter_normal, &last_index, pvecback)==_FAILURE_:
            raise CosmoSevereError(self.ba.error_message)
        lum_distance = pvecback[self.ba.index_bg_lum_distance]
        free(pvecback)
        return lum_distance

    # Gives the total matter pk for a given (k,z)
    def pk(self,double k,double z):
        """
        Gives the total matter pk (in Mpc**3) for a given k (in 1/Mpc) and z (will be non linear if requested to Class, linear otherwise)

        .. note::

            there is an additional check that output contains `mPk`,
            because otherwise a segfault will occur

        """
        cdef double pk

        if (self.pt.has_pk_matter == _FALSE_):
            raise CosmoSevereError("No power spectrum computed. You must add mPk to the list of outputs.")

        if (self.nl.method == nl_none):
            if nonlinear_pk_at_k_and_z(&self.ba,&self.pm,&self.nl,pk_linear,k,z,self.nl.index_pk_m,&pk,NULL)==_FAILURE_:
                raise CosmoSevereError(self.nl.error_message)
        else:
            if nonlinear_pk_at_k_and_z(&self.ba,&self.pm,&self.nl,pk_nonlinear,k,z,self.nl.index_pk_m,&pk,NULL)==_FAILURE_:
                raise CosmoSevereError(self.nl.error_message)

        return pk

    # Gives the cdm+b pk for a given (k,z)
    def pk_cb(self,double k,double z):
        """
        Gives the cdm+b pk (in Mpc**3) for a given k (in 1/Mpc) and z (will be non linear if requested to Class, linear otherwise)

        .. note::

            there is an additional check that output contains `mPk`,
            because otherwise a segfault will occur

        """
        cdef double pk_cb

        if (self.pt.has_pk_matter == _FALSE_):
            raise CosmoSevereError("No power spectrum computed. You must add mPk to the list of outputs.")
        if (self.nl.has_pk_cb == _FALSE_):
            raise CosmoSevereError("P_cb not computed (probably because there are no massive neutrinos) so you cannot ask for it")

        if (self.nl.method == nl_none):
            if nonlinear_pk_at_k_and_z(&self.ba,&self.pm,&self.nl,pk_linear,k,z,self.nl.index_pk_cb,&pk_cb,NULL)==_FAILURE_:
                raise CosmoSevereError(self.nl.error_message)
        else:
            if nonlinear_pk_at_k_and_z(&self.ba,&self.pm,&self.nl,pk_nonlinear,k,z,self.nl.index_pk_cb,&pk_cb,NULL)==_FAILURE_:
                raise CosmoSevereError(self.nl.error_message)

        return pk_cb

    # Gives the total matter pk for a given (k,z)
    def pk_lin(self,double k,double z):
        """
        Gives the linear total matter pk (in Mpc**3) for a given k (in 1/Mpc) and z

        .. note::

            there is an additional check that output contains `mPk`,
            because otherwise a segfault will occur

        """
        cdef double pk_lin

        if (self.pt.has_pk_matter == _FALSE_):
            raise CosmoSevereError("No power spectrum computed. You must add mPk to the list of outputs.")

        if nonlinear_pk_at_k_and_z(&self.ba,&self.pm,&self.nl,pk_linear,k,z,self.nl.index_pk_m,&pk_lin,NULL)==_FAILURE_:
            raise CosmoSevereError(self.nl.error_message)

        return pk_lin

    # Gives the cdm+b pk for a given (k,z)
    def pk_cb_lin(self,double k,double z):
        """
        Gives the linear cdm+b pk (in Mpc**3) for a given k (in 1/Mpc) and z

        .. note::

            there is an additional check that output contains `mPk`,
            because otherwise a segfault will occur

        """
        cdef double pk_cb_lin

        if (self.pt.has_pk_matter == _FALSE_):
            raise CosmoSevereError("No power spectrum computed. You must add mPk to the list of outputs.")

        if (self.nl.has_pk_cb == _FALSE_):
            raise CosmoSevereError("P_cb not computed by CLASS (probably because there are no massive neutrinos)")

        if nonlinear_pk_at_k_and_z(&self.ba,&self.pm,&self.nl,pk_linear,k,z,self.nl.index_pk_cb,&pk_cb_lin,NULL)==_FAILURE_:
            raise CosmoSevereError(self.nl.error_message)

        return pk_cb_lin

    def get_pk(self, np.ndarray[DTYPE_t,ndim=3] k, np.ndarray[DTYPE_t,ndim=1] z, int k_size, int z_size, int mu_size):
        """ Fast function to get the power spectrum on a k and z array """
        cdef np.ndarray[DTYPE_t, ndim=3] pk = np.zeros((k_size,z_size,mu_size),'float64')
        cdef int index_k, index_z, index_mu

        for index_k in xrange(k_size):
            for index_z in xrange(z_size):
                for index_mu in xrange(mu_size):
                    pk[index_k,index_z,index_mu] = self.pk(k[index_k,index_z,index_mu],z[index_z])
        return pk

    def get_pk_cb(self, np.ndarray[DTYPE_t,ndim=3] k, np.ndarray[DTYPE_t,ndim=1] z, int k_size, int z_size, int mu_size):
        """ Fast function to get the power spectrum on a k and z array """
        cdef np.ndarray[DTYPE_t, ndim=3] pk_cb = np.zeros((k_size,z_size,mu_size),'float64')
        cdef int index_k, index_z, index_mu

        for index_k in xrange(k_size):
            for index_z in xrange(z_size):
                for index_mu in xrange(mu_size):
                    pk_cb[index_k,index_z,index_mu] = self.pk_cb(k[index_k,index_z,index_mu],z[index_z])
        return pk_cb

    def get_pk_lin(self, np.ndarray[DTYPE_t,ndim=3] k, np.ndarray[DTYPE_t,ndim=1] z, int k_size, int z_size, int mu_size):
        """ Fast function to get the linear power spectrum on a k and z array """
        cdef np.ndarray[DTYPE_t, ndim=3] pk = np.zeros((k_size,z_size,mu_size),'float64')
        cdef int index_k, index_z, index_mu

        for index_k in xrange(k_size):
            for index_z in xrange(z_size):
                for index_mu in xrange(mu_size):
                    pk[index_k,index_z,index_mu] = self.pk_lin(k[index_k,index_z,index_mu],z[index_z])
        return pk

    def get_pk_cb_lin(self, np.ndarray[DTYPE_t,ndim=3] k, np.ndarray[DTYPE_t,ndim=1] z, int k_size, int z_size, int mu_size):
        """ Fast function to get the linear power spectrum on a k and z array """
        cdef np.ndarray[DTYPE_t, ndim=3] pk_cb = np.zeros((k_size,z_size,mu_size),'float64')
        cdef int index_k, index_z, index_mu

        for index_k in xrange(k_size):
            for index_z in xrange(z_size):
                for index_mu in xrange(mu_size):
                    pk_cb[index_k,index_z,index_mu] = self.pk_cb_lin(k[index_k,index_z,index_mu],z[index_z])
        return pk_cb

    def get_pk_and_k_and_z(self, nonlinear=True, only_clustering_species = False):
        """
        Returns a grid of matter power spectrum values and the z and k
        at which it has been fully computed. Useful for creating interpolators.

        Parameters
        ----------
        nonlinear : bool
                Whether the returned power spectrum values are linear or non-linear (default)
        nonlinear : bool
                Whether the returned power spectrum is for galaxy clustering and excludes massive neutrinos, or always includes evrything (default)
        """
        cdef np.ndarray[DTYPE_t,ndim=2] pk_at_k_z = np.zeros((self.nl.k_size, self.nl.ln_tau_size),'float64')
        cdef np.ndarray[DTYPE_t,ndim=1] k = np.zeros((self.nl.k_size),'float64')
        cdef np.ndarray[DTYPE_t,ndim=1] z = np.zeros((self.nl.ln_tau_size),'float64')
        cdef int index_k, index_tau, index_pk
        cdef double z_max_nonlinear, z_max_requested

        # consistency checks

        if self.nl.has_pk_matter == False:
            raise CosmoSevereError("You ask classy to return an array of P(k,z) values, but the input parameters sent to CLASS did not require any P(k,z) calculations; add 'mPk' in 'output'")

        if nonlinear == True and self.nl.method == nl_none:
            raise CosmoSevereError("You ask classy to return an array of nonlinear P(k,z) values, but the input parameters sent to CLASS did not require any non-linear P(k,z) calculations; add e.g. 'halofit' or 'HMcode' in 'nonlinear'")

        # check wich type of P(k) to return (total or clustering only, i.e. without massive neutrino contribution)
        if (only_clustering_species == True):
            index_pk = self.nl.index_pk_cluster
        else:
            index_pk = self.nl.index_pk_total

        # get list of redshfits

        if self.nl.ln_tau_size == 1:
            raise CosmoSevereError("You ask classy to return an array of P(k,z) values, but the input parameters sent to CLASS did not require any P(k,z) calculations for z>0; pass either a list of z in 'z_pk' or one non-zero value in 'z_max_pk'")
        else:
            for index_tau in xrange(self.nl.ln_tau_size):
                if index_tau == self.nl.ln_tau_size-1:
                    z[index_tau] = 0.
                else:
                    z[index_tau] = self.z_of_tau(np.exp(self.nl.ln_tau[index_tau]))

        # check consitency of the list of redshifts

        if nonlinear == True:
            z_max_nonlinear = self.z_of_tau(self.nl.tau[self.nl.index_tau_min_nl])
            z_max_requested = z[0]
            if z_max_requested > z_max_nonlinear:
                raise CosmoSevereError("You ask classy to return an array of nonlinear P(k,z) values up to z_max=%e, but the input parameters sent to CLASS were such that the non-linear P(k,z) could only be consitently computed up to z=%e; increase one of 'P_k_max_h/Mpc' or 'P_k_max_1/Mpc', or decrease your requested z_max"%(z_max_requested,z_max_nonlinear))

        # get list of k

        for index_k in xrange(self.nl.k_size):
            k[index_k] = self.nl.k[index_k]

        # get P(k,z) array

        for index_tau in xrange(self.nl.ln_tau_size):
            for index_k in xrange(self.nl.k_size):
                if nonlinear == True:
                    pk_at_k_z[index_k, index_tau] = np.exp(self.nl.ln_pk_nl[index_pk][index_tau * self.nl.k_size + index_k])
                else:
                    pk_at_k_z[index_k, index_tau] = np.exp(self.nl.ln_pk_l[index_pk][index_tau * self.nl.k_size + index_k])

        return pk_at_k_z, k, z

    # Gives sigma(R,z) for a given (R,z)
    def sigma(self,double R,double z):
        """
        Gives sigma (total matter) for a given R and z
        (R is the radius in units of Mpc, so if R=8/h this will be the usual sigma8(z)

        .. note::

            there is an additional check to verify whether output contains `mPk`,
            and whether k_max > ...
            because otherwise a segfault will occur

        """
        cdef double sigma

        if (self.pt.has_pk_matter == _FALSE_):
            raise CosmoSevereError("No power spectrum computed. In order to get sigma(R,z) you must add mPk to the list of outputs.")

        if (self.pt.k_max_for_pk < self.ba.h):
            raise CosmoSevereError("In order to get sigma(R,z) you must set 'P_k_max_h/Mpc' to 1 or bigger, in order to have k_max > 1 h/Mpc.")

        if nonlinear_sigmas_at_z(&self.pr,&self.ba,&self.nl,R,z,self.nl.index_pk_m,out_sigma,&sigma)==_FAILURE_:
            raise CosmoSevereError(self.nl.error_message)

        return sigma

    # Gives sigma_cb(R,z) for a given (R,z)
    def sigma_cb(self,double R,double z):
        """
        Gives sigma (cdm+b) for a given R and z
        (R is the radius in units of Mpc, so if R=8/h this will be the usual sigma8(z)

        .. note::

            there is an additional check to verify whether output contains `mPk`,
            and whether k_max > ...
            because otherwise a segfault will occur

        """
        cdef double sigma_cb

        if (self.pt.has_pk_matter == _FALSE_):
            raise CosmoSevereError("No power spectrum computed. In order to get sigma(R,z) you must add mPk to the list of outputs.")

        if (self.nl.has_pk_cb == _FALSE_):
            raise CosmoSevereError("sigma_cb not computed by CLASS (probably because there are no massive neutrinos)")

        if (self.pt.k_max_for_pk < self.ba.h):
            raise CosmoSevereError("In order to get sigma(R,z) you must set 'P_k_max_h/Mpc' to 1 or bigger, in order to have k_max > 1 h/Mpc.")

        if nonlinear_sigmas_at_z(&self.pr,&self.ba,&self.nl,R,z,self.nl.index_pk_cb,out_sigma,&sigma_cb)==_FAILURE_:
            raise CosmoSevereError(self.nl.error_message)

        return sigma_cb

    # Gives effective logarithmic slope of P_L(k,z) (total matter) for a given (k,z)
    def pk_tilt(self,double k,double z):
        """
        Gives effective logarithmic slope of P_L(k,z) (total matter) for a given k and z
        (k is the wavenumber in units of 1/Mpc, z is the redshift, the output is dimensionless)

        .. note::

            there is an additional check to verify whether output contains `mPk` and whether k is in the right range

        """
        cdef double pk_tilt

        if (self.pt.has_pk_matter == _FALSE_):
            raise CosmoSevereError("No power spectrum computed. In order to get pk_tilt(k,z) you must add mPk to the list of outputs.")

        if (k < self.nl.k[1] or k > self.nl.k[self.nl.k_size-2]):
            raise CosmoSevereError("In order to get pk_tilt at k=%e 1/Mpc, you should compute P(k,z) in a wider range of k's"%k)

        if nonlinear_pk_tilt_at_k_and_z(&self.ba,&self.pm,&self.nl,pk_linear,k,z,self.nl.index_pk_total,&pk_tilt)==_FAILURE_:
            raise CosmoSevereError(self.nl.error_message)

        return pk_tilt

    #calculates the hmcode window_function of the Navarrow Frenk White Profile
    def nonlinear_hmcode_window_nfw(self,double k,double rv,double c):
        """
        Gives window_nfw for a given wavevector k, virial radius rv and concentration c

        """
        cdef double window_nfw


        if nonlinear_hmcode_window_nfw(&self.nl,k,rv,c,&window_nfw)==_FAILURE_:
                 raise CosmoSevereError(self.sp.error_message)

        return window_nfw

    def age(self):
        self.compute(["background"])
        return self.ba.age

    def h(self):
        return self.ba.h

    def n_s(self):
        return self.pm.n_s

    def tau_reio(self):
        return self.th.tau_reio

    def Omega_m(self):
<<<<<<< HEAD
        return self.ba.Omega0_b+self.ba.Omega0_idm_dr+self.ba.Omega0_cdm+self.ba.Omega0_ncdm_tot + self.ba.Omega0_dcdm
=======
        return self.ba.Omega0_m
>>>>>>> b97d312f

    def Omega_r(self):
        return self.ba.Omega0_r

    def theta_s_100(self):
        return 100.*self.th.rs_rec/self.th.da_rec/(1.+self.th.z_rec)

    def theta_star_100(self):
        return 100.*self.th.rs_star/self.th.da_star/(1.+self.th.z_star)

    def Omega_Lambda(self):
        return self.ba.Omega0_lambda

    def Omega_g(self):
        return self.ba.Omega0_g

    def Omega_b(self):
        return self.ba.Omega0_b

    def omega_b(self):
        return self.ba.Omega0_b * self.ba.h * self.ba.h

    def Neff(self):
        return self.ba.Neff

    def k_eq(self):
        self.compute(["background"])
        return self.ba.a_eq*self.ba.H_eq

    def sigma8(self):
        self.compute(["nonlinear"])
        return self.nl.sigma8[self.nl.index_pk_m]

    #def neff(self):
    #    self.compute(["spectra"])
    #    return self.sp.neff

    def sigma8_cb(self):
        self.compute(["nonlinear"])
        return self.nl.sigma8[self.nl.index_pk_cb]

    def rs_drag(self):
        self.compute(["thermodynamics"])
        return self.th.rs_d

    def z_reio(self):
        self.compute(["thermodynamics"])
        return self.th.z_reio

    def angular_distance(self, z):
        """
        angular_distance(z)

        Return the angular diameter distance (exactly, the quantity defined by Class
        as index_bg_ang_distance in the background module)

        Parameters
        ----------
        z : float
                Desired redshift
        """
        cdef double tau
        cdef int last_index #junk
        cdef double * pvecback

        pvecback = <double*> calloc(self.ba.bg_size,sizeof(double))

        if background_tau_of_z(&self.ba,z,&tau)==_FAILURE_:
            raise CosmoSevereError(self.ba.error_message)

        if background_at_tau(&self.ba,tau,self.ba.long_info,self.ba.inter_normal,&last_index,pvecback)==_FAILURE_:
            raise CosmoSevereError(self.ba.error_message)

        D_A = pvecback[self.ba.index_bg_ang_distance]

        free(pvecback)

        return D_A

    def scale_independent_growth_factor(self, z):
        """
        scale_independent_growth_factor(z)

        Return the scale invariant growth factor D(a) for CDM perturbations
        (exactly, the quantity defined by Class as index_bg_D in the background module)

        Parameters
        ----------
        z : float
                Desired redshift
        """
        cdef double tau
        cdef int last_index #junk
        cdef double * pvecback

        pvecback = <double*> calloc(self.ba.bg_size,sizeof(double))

        if background_tau_of_z(&self.ba,z,&tau)==_FAILURE_:
            raise CosmoSevereError(self.ba.error_message)

        if background_at_tau(&self.ba,tau,self.ba.long_info,self.ba.inter_normal,&last_index,pvecback)==_FAILURE_:
            raise CosmoSevereError(self.ba.error_message)

        D = pvecback[self.ba.index_bg_D]

        free(pvecback)

        return D

    def scale_independent_growth_factor_f(self, z):
        """
        scale_independent_growth_factor_f(z)

        Return the scale invariant growth factor f(z)=d ln D / d ln a for CDM perturbations
        (exactly, the quantity defined by Class as index_bg_f in the background module)

        Parameters
        ----------
        z : float
                Desired redshift
        """
        cdef double tau
        cdef int last_index #junk
        cdef double * pvecback

        pvecback = <double*> calloc(self.ba.bg_size,sizeof(double))

        if background_tau_of_z(&self.ba,z,&tau)==_FAILURE_:
            raise CosmoSevereError(self.ba.error_message)

        if background_at_tau(&self.ba,tau,self.ba.long_info,self.ba.inter_normal,&last_index,pvecback)==_FAILURE_:
            raise CosmoSevereError(self.ba.error_message)

        f = pvecback[self.ba.index_bg_f]

        free(pvecback)

        return f

    def z_of_tau(self, tau):
        """
        Redshift corresponding to a given conformal time.

        Parameters
        ----------
        tau : float
                Conformal time
        """
        cdef double z
        cdef int last_index #junk
        cdef double * pvecback

        pvecback = <double*> calloc(self.ba.bg_size,sizeof(double))

        if background_at_tau(&self.ba,tau,self.ba.long_info,self.ba.inter_normal,&last_index,pvecback)==_FAILURE_:
            raise CosmoSevereError(self.ba.error_message)

        z = 1./pvecback[self.ba.index_bg_a]-1.

        free(pvecback)

        return z

    def Hubble(self, z):
        """
        Hubble(z)

        Return the Hubble rate (exactly, the quantity defined by Class as index_bg_H
        in the background module)

        Parameters
        ----------
        z : float
                Desired redshift
        """
        cdef double tau
        cdef int last_index #junk
        cdef double * pvecback

        pvecback = <double*> calloc(self.ba.bg_size,sizeof(double))

        if background_tau_of_z(&self.ba,z,&tau)==_FAILURE_:
            raise CosmoSevereError(self.ba.error_message)

        if background_at_tau(&self.ba,tau,self.ba.long_info,self.ba.inter_normal,&last_index,pvecback)==_FAILURE_:
            raise CosmoSevereError(self.ba.error_message)

        H = pvecback[self.ba.index_bg_H]

        free(pvecback)

        return H

    def Om_m(self, z):
        """
        Omega_m(z)

        Return the matter density fraction (exactly, the quantity defined by Class as index_bg_Omega_m
        in the background module)

        Parameters
        ----------
        z : float
                Desired redshift
        """
        cdef double tau
        cdef int last_index #junk
        cdef double * pvecback

        pvecback = <double*> calloc(self.ba.bg_size,sizeof(double))

        if background_tau_of_z(&self.ba,z,&tau)==_FAILURE_:
            raise CosmoSevereError(self.ba.error_message)

        if background_at_tau(&self.ba,tau,self.ba.long_info,self.ba.inter_normal,&last_index,pvecback)==_FAILURE_:
            raise CosmoSevereError(self.ba.error_message)

        Om_m = pvecback[self.ba.index_bg_Omega_m]

        free(pvecback)

        return Om_m


    def ionization_fraction(self, z):
        """
        ionization_fraction(z)

        Return the ionization fraction for a given redshift z

        Parameters
        ----------
        z : float
                Desired redshift
        """
        cdef double tau
        cdef int last_index #junk
        cdef double * pvecback
        cdef double * pvecthermo

        pvecback = <double*> calloc(self.ba.bg_size,sizeof(double))
        pvecthermo = <double*> calloc(self.th.th_size,sizeof(double))

        if background_tau_of_z(&self.ba,z,&tau)==_FAILURE_:
            raise CosmoSevereError(self.ba.error_message)

        if background_at_tau(&self.ba,tau,self.ba.long_info,self.ba.inter_normal,&last_index,pvecback)==_FAILURE_:
            raise CosmoSevereError(self.ba.error_message)

        if thermodynamics_at_z(&self.ba,&self.th,z,self.th.inter_normal,&last_index,pvecback,pvecthermo) == _FAILURE_:
            raise CosmoSevereError(self.th.error_message)

        xe = pvecthermo[self.th.index_th_xe]

        free(pvecback)
        free(pvecthermo)

        return xe

    def baryon_temperature(self, z):
        """
        baryon_temperature(z)

        Give the baryon temperature for a given redshift z

        Parameters
        ----------
        z : float
                Desired redshift
        """
        cdef double tau
        cdef int last_index #junk
        cdef double * pvecback
        cdef double * pvecthermo

        pvecback = <double*> calloc(self.ba.bg_size,sizeof(double))
        pvecthermo = <double*> calloc(self.th.th_size,sizeof(double))

        if background_tau_of_z(&self.ba,z,&tau)==_FAILURE_:
            raise CosmoSevereError(self.ba.error_message)

        if background_at_tau(&self.ba,tau,self.ba.long_info,self.ba.inter_normal,&last_index,pvecback)==_FAILURE_:
            raise CosmoSevereError(self.ba.error_message)

        if thermodynamics_at_z(&self.ba,&self.th,z,self.th.inter_normal,&last_index,pvecback,pvecthermo) == _FAILURE_:
            raise CosmoSevereError(self.th.error_message)

        Tb = pvecthermo[self.th.index_th_Tb]

        free(pvecback)
        free(pvecthermo)

        return Tb

    def T_cmb(self):
        """
        Return the CMB temperature
        """
        return self.ba.T_cmb

    # redundent with a previous Omega_m() funciton,
    # but we leave it not to break compatibility
    def Omega0_m(self):
        """
        Return the sum of Omega0 for all non-relativistic components
        """
<<<<<<< HEAD
        return self.ba.Omega0_b+self.ba.Omega0_idm_dr+self.ba.Omega0_cdm+self.ba.Omega0_ncdm_tot + self.ba.Omega0_dcdm
=======
        return self.ba.Omega0_m
>>>>>>> b97d312f

    def get_background(self):
        """
        Return an array of the background quantities at all times.

        Parameters
        ----------

        Returns
        -------
        background : dictionary containing background.
        """
        cdef char *titles
        cdef double* data
        titles = <char*>calloc(_MAXTITLESTRINGLENGTH_,sizeof(char))

        if background_output_titles(&self.ba, titles)==_FAILURE_:
            raise CosmoSevereError(self.ba.error_message)

        tmp = <bytes> titles
        tmp = str(tmp.decode())
        names = tmp.split("\t")[:-1]
        number_of_titles = len(names)
        timesteps = self.ba.bt_size

        data = <double*>malloc(sizeof(double)*timesteps*number_of_titles)

        if background_output_data(&self.ba, number_of_titles, data)==_FAILURE_:
            raise CosmoSevereError(self.ba.error_message)

        background = {}

        for i in range(number_of_titles):
            background[names[i]] = np.zeros(timesteps, dtype=np.double)
            for index in range(timesteps):
                background[names[i]][index] = data[index*number_of_titles+i]

        free(titles)
        free(data)
        return background

    def get_thermodynamics(self):
        """
        Return the thermodynamics quantities.

        Returns
        -------
        thermodynamics : dictionary containing thermodynamics.
        """
        cdef char *titles
        cdef double* data

        titles = <char*>calloc(_MAXTITLESTRINGLENGTH_,sizeof(char))

        if thermodynamics_output_titles(&self.ba, &self.th, titles)==_FAILURE_:
            raise CosmoSevereError(self.th.error_message)

        tmp = <bytes> titles
        tmp = str(tmp.decode())
        names = tmp.split("\t")[:-1]
        number_of_titles = len(names)
        timesteps = self.th.tt_size

        data = <double*>malloc(sizeof(double)*timesteps*number_of_titles)

        if thermodynamics_output_data(&self.ba, &self.th, number_of_titles, data)==_FAILURE_:
            raise CosmoSevereError(self.th.error_message)

        thermodynamics = {}

        for i in range(number_of_titles):
            thermodynamics[names[i]] = np.zeros(timesteps, dtype=np.double)
            for index in range(timesteps):
                thermodynamics[names[i]][index] = data[index*number_of_titles+i]

        free(titles)
        free(data)
        return thermodynamics

    def get_primordial(self):
        """
        Return the primordial scalar and/or tensor spectrum depending on 'modes'.
        'output' must be set to something, e.g. 'tCl'.

        Returns
        -------
        primordial : dictionary containing k-vector and primordial scalar and tensor P(k).
        """
        cdef char *titles
        cdef double* data

        titles = <char*>calloc(_MAXTITLESTRINGLENGTH_,sizeof(char))

        if primordial_output_titles(&self.pt, &self.pm, titles)==_FAILURE_:
            raise CosmoSevereError(self.pm.error_message)

        tmp = <bytes> titles
        names = tmp.split("\t")[:-1]
        tmp = str(tmp.decode())
        number_of_titles = len(names)
        timesteps = self.pm.lnk_size

        data = <double*>malloc(sizeof(double)*timesteps*number_of_titles)

        if primordial_output_data(&self.pt, &self.pm, number_of_titles, data)==_FAILURE_:
            raise CosmoSevereError(self.pm.error_message)

        primordial = {}

        for i in range(number_of_titles):
            primordial[names[i]] = np.zeros(timesteps, dtype=np.double)
            for index in range(timesteps):
                primordial[names[i]][index] = data[index*number_of_titles+i]

        free(titles)
        free(data)
        return primordial


    @cython.returns(dict)
    @cython.initializedcheck(False)
    @cython.boundscheck(False)
    @cython.cdivision(True)
    @cython.ccall
    def get_perturbations(self):
        """
        Return scalar, vector and/or tensor perturbations as arrays for requested
        k-values.

        .. note::

            you need to specify both 'k_output_values', and have some
            perturbations computed, for instance by setting 'output' to 'tCl'.

        Returns
        -------
        perturbations : dict of array of dicts
                perturbations['scalar'] is an array of length 'k_output_values' of
                dictionary containing scalar perturbations.
                Similar for perturbations['vector'] and perturbations['tensor'].
        """

        perturbations = {}

        if self.pt.k_output_values_num<1:
            return perturbations

        cdef:
            Py_ssize_t j
            Py_ssize_t i
            Py_ssize_t number_of_titles
            Py_ssize_t timesteps
            list names
            list tmparray
            dict tmpdict
            double[:,::1] data_mv
            double ** thedata
            int * thesizes

        # Doing the exact same thing 3 times, for scalar, vector and tensor. Sorry
        # for copy-and-paste here, but I don't know what else to do.
        for mode in ['scalar','vector','tensor']:
            if mode=='scalar' and self.pt.has_scalars:
                thetitles = <bytes> self.pt.scalar_titles
                thedata = self.pt.scalar_perturbations_data
                thesizes = self.pt.size_scalar_perturbation_data
            elif mode=='vector' and self.pt.has_vectors:
                thetitles = <bytes> self.pt.vector_titles
                thedata = self.pt.vector_perturbations_data
                thesizes = self.pt.size_vector_perturbation_data
            elif mode=='tensor' and self.pt.has_tensors:
                thetitles = <bytes> self.pt.tensor_titles
                thedata = self.pt.tensor_perturbations_data
                thesizes = self.pt.size_tensor_perturbation_data
            else:
                continue
            thetitles = str(thetitles.decode())
            names = thetitles.split("\t")[:-1]
            number_of_titles = len(names)
            tmparray = []
            if number_of_titles != 0:
                for j in range(self.pt.k_output_values_num):
                    timesteps = thesizes[j]//number_of_titles
                    tmpdict={}
                    data_mv = <double[:timesteps,:number_of_titles]> thedata[j]
                    for i in range(number_of_titles):
                        tmpdict[names[i]] = np.asarray(data_mv[:,i])
                    tmparray.append(tmpdict)
            perturbations[mode] = tmparray

        return perturbations

    def get_transfer(self, z=0., output_format='class'):
        """
        Return the density and/or velocity transfer functions for all initial
        conditions today. You must include 'mTk' and/or 'vCTk' in the list of
        'output'. The transfer functions can also be computed at higher redshift z
        provided that 'z_pk' has been set and that 0<z<z_pk.

        Parameters
        ----------
        z  : redshift (default = 0)
        output_format  : ('class' or 'camb') Format transfer functions according to
                         CLASS convention (default) or CAMB convention.

        Returns
        -------
        tk : dictionary containing transfer functions.
        """
        cdef char *titles
        cdef double* data
        cdef char ic_info[1024]
        cdef FileName ic_suffix
        cdef file_format outf

        if (not self.pt.has_density_transfers) and (not self.pt.has_velocity_transfers):
            return {}

        if output_format == 'camb':
            outf = camb_format
        else:
            outf = class_format

        index_md = self.pt.index_md_scalars;
        titles = <char*>calloc(_MAXTITLESTRINGLENGTH_,sizeof(char))

        if perturb_output_titles(&self.ba,&self.pt, outf, titles)==_FAILURE_:
            raise CosmoSevereError(self.pt.error_message)

        tmp = <bytes> titles
        tmp = str(tmp.decode())
        names = tmp.split("\t")[:-1]
        number_of_titles = len(names)
        timesteps = self.pt.k_size[index_md]

        size_ic_data = timesteps*number_of_titles;
        ic_num = self.pt.ic_size[index_md];

        data = <double*>malloc(sizeof(double)*size_ic_data*ic_num)

        if perturb_output_data(&self.ba, &self.pt, outf, <double> z, number_of_titles, data)==_FAILURE_:
            raise CosmoSevereError(self.pt.error_message)

        transfers = {}

        for index_ic in range(ic_num):
            if perturb_output_firstline_and_ic_suffix(&self.pt, index_ic, ic_info, ic_suffix)==_FAILURE_:
                raise CosmoSevereError(self.pt.error_message)
            ic_key = <bytes> ic_suffix

            tmpdict = {}
            for i in range(number_of_titles):
                tmpdict[names[i]] = np.zeros(timesteps, dtype=np.double)
                for index in range(timesteps):
                    tmpdict[names[i]][index] = data[index_ic*size_ic_data+index*number_of_titles+i]

            if ic_num==1:
                transfers = tmpdict
            else:
                transfers[ic_key] = tmpdict

        free(titles)
        free(data)

        return transfers

    def get_current_derived_parameters(self, names):
        """
        get_current_derived_parameters(names)

        Return a dictionary containing an entry for all the names defined in the
        input list.

        Parameters
        ----------
        names : list
                Derived parameters that can be asked from Monte Python, or
                elsewhere.

        Returns
        -------
        derived : dict

        .. warning::

            This method used to take as an argument directly the data class from
            Monte Python. To maintain compatibility with this old feature, a
            check is performed to verify that names is indeed a list. If not, it
            returns a TypeError. The old version of this function, when asked
            with the new argument, will raise an AttributeError.

        """
        if type(names) != type([]):
            raise TypeError("Deprecated")

        derived = {}
        for name in names:
            if name == 'h':
                value = self.ba.h
            elif name == 'H0':
                value = self.ba.h*100
            elif name == 'Omega0_lambda' or name == 'Omega_Lambda':
                value = self.ba.Omega0_lambda
            elif name == 'Omega0_fld':
                value = self.ba.Omega0_fld
            elif name == 'age':
                value = self.ba.age
            elif name == 'conformal_age':
                value = self.ba.conformal_age
            elif name == 'm_ncdm_in_eV':
                value = self.ba.m_ncdm_in_eV[0]
            elif name == 'm_ncdm_tot':
                value = self.ba.Omega0_ncdm_tot*self.ba.h*self.ba.h*93.14
            elif name == 'Neff':
                value = self.ba.Neff
            elif name == 'Omega_m':
<<<<<<< HEAD
                value = (self.ba.Omega0_b + self.ba.Omega0_idm_dr + self.ba.Omega0_cdm+
                         self.ba.Omega0_ncdm_tot + self.ba.Omega0_dcdm)
            elif name == 'omega_m':
                value = (self.ba.Omega0_b + self.ba.Omega0_idm_dr + self.ba.Omega0_cdm+
                         self.ba.Omega0_ncdm_tot + self.ba.Omega0_dcdm)/self.ba.h**2
            elif name == 'xi_idr':
                value = self.ba.xi_idr
            elif name == 'N_dg':
                value = self.ba.N_dg
            elif name == 'Gamma_0_nadm':
                value = self.ba.Gamma_0_nadm
            elif name == 'a_dark':
                value = self.th.a_dark
=======
                value = self.ba.Omega0_m
            elif name == 'omega_m':
                value = self.ba.Omega0_m/self.ba.h**2
>>>>>>> b97d312f
            elif name == 'tau_reio':
                value = self.th.tau_reio
            elif name == 'z_reio':
                value = self.th.z_reio
            elif name == 'z_rec':
                value = self.th.z_rec
            elif name == 'tau_rec':
                value = self.th.tau_rec
            elif name == 'rs_rec':
                value = self.th.rs_rec
            elif name == 'rs_rec_h':
                value = self.th.rs_rec*self.ba.h
            elif name == 'ds_rec':
                value = self.th.ds_rec
            elif name == 'ds_rec_h':
                value = self.th.ds_rec*self.ba.h
            elif name == 'ra_rec':
                value = self.th.da_rec*(1.+self.th.z_rec)
            elif name == 'ra_rec_h':
                value = self.th.da_rec*(1.+self.th.z_rec)*self.ba.h
            elif name == 'da_rec':
                value = self.th.da_rec
            elif name == 'da_rec_h':
                value = self.th.da_rec*self.ba.h
            elif name == 'z_star':
                value = self.th.z_star
            elif name == 'tau_star':
                value = self.th.tau_star
            elif name == 'rs_star':
                value = self.th.rs_star
            elif name == 'ds_star':
                value = self.th.ds_star
            elif name == 'ra_star':
                value = self.th.ra_star
            elif name == 'da_star':
                value = self.th.da_star
            elif name == 'rd_star':
                value = self.th.rd_star
            elif name == 'z_d':
                value = self.th.z_d
            elif name == 'tau_d':
                value = self.th.tau_d
            elif name == 'ds_d':
                value = self.th.ds_d
            elif name == 'ds_d_h':
                value = self.th.ds_d*self.ba.h
            elif name == 'rs_d':
                value = self.th.rs_d
            elif name == 'rs_d_h':
                value = self.th.rs_d*self.ba.h
            elif name == '100*theta_s':
                value = 100.*self.th.rs_rec/self.th.da_rec/(1.+self.th.z_rec)
            elif name == '100*theta_star':
                value = 100.*self.th.rs_star/self.th.da_star/(1.+self.th.z_star)
            elif name == 'YHe':
                value = self.th.YHe
            elif name == 'n_e':
                value = self.th.n_e
            elif name == 'A_s':
                value = self.pm.A_s
            elif name == 'ln10^{10}A_s':
                value = log(1.e10*self.pm.A_s)
            elif name == 'n_s':
                value = self.pm.n_s
            elif name == 'alpha_s':
                value = self.pm.alpha_s
            elif name == 'beta_s':
                value = self.pm.beta_s
            elif name == 'r':
                # This is at the pivot scale
                value = self.pm.r
            elif name == 'r_0002':
                # at k_pivot = 0.002/Mpc
                value = self.pm.r*(0.002/self.pm.k_pivot)**(
                    self.pm.n_t-self.pm.n_s-1+0.5*self.pm.alpha_s*log(
                        0.002/self.pm.k_pivot))
            elif name == 'n_t':
                value = self.pm.n_t
            elif name == 'alpha_t':
                value = self.pm.alpha_t
            elif name == 'V_0':
                value = self.pm.V0
            elif name == 'V_1':
                value = self.pm.V1
            elif name == 'V_2':
                value = self.pm.V2
            elif name == 'V_3':
                value = self.pm.V3
            elif name == 'V_4':
                value = self.pm.V4
            elif name == 'epsilon_V':
                eps1 = self.pm.r*(1./16.-0.7296/16.*(self.pm.r/8.+self.pm.n_s-1.))
                eps2 = -self.pm.n_s+1.-0.7296*self.pm.alpha_s-self.pm.r*(1./8.+1./8.*(self.pm.n_s-1.)*(-0.7296-1.5))-(self.pm.r/8.)**2*(-0.7296-1.)
                value = eps1*((1.-eps1/3.+eps2/6.)/(1.-eps1/3.))**2
            elif name == 'eta_V':
                eps1 = self.pm.r*(1./16.-0.7296/16.*(self.pm.r/8.+self.pm.n_s-1.))
                eps2 = -self.pm.n_s+1.-0.7296*self.pm.alpha_s-self.pm.r*(1./8.+1./8.*(self.pm.n_s-1.)*(-0.7296-1.5))-(self.pm.r/8.)**2*(-0.7296-1.)
                eps23 = 1./8.*(self.pm.r**2/8.+(self.pm.n_s-1.)*self.pm.r-8.*self.pm.alpha_s)
                value = (2.*eps1-eps2/2.-2./3.*eps1**2+5./6.*eps1*eps2-eps2**2/12.-eps23/6.)/(1.-eps1/3.)
            elif name == 'ksi_V^2':
                eps1 = self.pm.r*(1./16.-0.7296/16.*(self.pm.r/8.+self.pm.n_s-1.))
                eps2 = -self.pm.n_s+1.-0.7296*self.pm.alpha_s-self.pm.r*(1./8.+1./8.*(self.pm.n_s-1.)*(-0.7296-1.5))-(self.pm.r/8.)**2*(-0.7296-1.)
                eps23 = 1./8.*(self.pm.r**2/8.+(self.pm.n_s-1.)*self.pm.r-8.*self.pm.alpha_s)
                value = 2.*(1.-eps1/3.+eps2/6.)*(2.*eps1**2-3./2.*eps1*eps2+eps23/4.)/(1.-eps1/3.)**2
            elif name == 'exp_m_2_tau_As':
                value = exp(-2.*self.th.tau_reio)*self.pm.A_s
            elif name == 'phi_min':
                value = self.pm.phi_min
            elif name == 'phi_max':
                value = self.pm.phi_max
            elif name == 'sigma8':
                value = self.nl.sigma8[self.nl.index_pk_m]
            elif name == 'sigma8_cb':
                value = self.nl.sigma8[self.nl.index_pk_cb]
            elif name == 'k_eq':
                value = self.ba.a_eq*self.ba.H_eq

            else:
                raise CosmoSevereError("%s was not recognized as a derived parameter" % name)
            derived[name] = value
        return derived

    def nonlinear_scale(self, np.ndarray[DTYPE_t,ndim=1] z, int z_size):
        """
        nonlinear_scale(z, z_size)

        Return the nonlinear scale for all the redshift specified in z, of size
        z_size

        Parameters
        ----------
        z : numpy array
                Array of requested redshifts
        z_size : int
                Size of the redshift array
        """
        cdef int index_z
        cdef np.ndarray[DTYPE_t, ndim=1] k_nl = np.zeros(z_size,'float64')
        cdef np.ndarray[DTYPE_t, ndim=1] k_nl_cb = np.zeros(z_size,'float64')
        #cdef double *k_nl
        #k_nl = <double*> calloc(z_size,sizeof(double))
        for index_z in range(z_size):
            if nonlinear_k_nl_at_z(&self.ba,&self.nl,z[index_z],&k_nl[index_z],&k_nl_cb[index_z]) == _FAILURE_:
                raise CosmoSevereError(self.nl.error_message)

        return k_nl

    def nonlinear_scale_cb(self, np.ndarray[DTYPE_t,ndim=1] z, int z_size):
        """

make        nonlinear_scale_cb(z, z_size)

        Return the nonlinear scale for all the redshift specified in z, of size

        z_size

        Parameters
        ----------
        z : numpy array
                Array of requested redshifts
        z_size : int
                Size of the redshift array
        """
        cdef int index_z
        cdef np.ndarray[DTYPE_t, ndim=1] k_nl = np.zeros(z_size,'float64')
        cdef np.ndarray[DTYPE_t, ndim=1] k_nl_cb = np.zeros(z_size,'float64')
        #cdef double *k_nl
        #k_nl = <double*> calloc(z_size,sizeof(double))
        if (self.ba.Omega0_ncdm_tot == 0.):
            raise CosmoSevereError(
                "No massive neutrinos. You must use pk, rather than pk_cb."
                )
        for index_z in range(z_size):
            if nonlinear_k_nl_at_z(&self.ba,&self.nl,z[index_z],&k_nl[index_z],&k_nl_cb[index_z]) == _FAILURE_:
                raise CosmoSevereError(self.nl.error_message)

        return k_nl_cb

    def nonlinear_hmcode_sigma8(self, np.ndarray[DTYPE_t,ndim=1] z, int z_size):
        """
        nonlinear_hmcode_sigma8(z, z_size)

        Return sigma_8 for all the redshift specified in z, of size

        """
        cdef int index_z

        cdef np.ndarray[DTYPE_t, ndim=1] sigma_8 = np.zeros(z_size,'float64')
        cdef np.ndarray[DTYPE_t, ndim=1] sigma_8_cb = np.zeros(z_size,'float64')

#        for index_z in range(z_size):
#            if nonlinear_hmcode_sigma8_at_z(&self.ba,&self.nl,z[index_z],&sigma_8[index_z],&sigma_8_cb[index_z]) == _FAILURE_:
#                raise CosmoSevereError(self.nl.error_message)

        return sigma_8

    def nonlinear_hmcode_sigma8_cb(self, np.ndarray[DTYPE_t,ndim=1] z, int z_size):
        """
        nonlinear_hmcode_sigma8(z, z_size)

        Return sigma_8 for all the redshift specified in z, of size

        """
        cdef int index_z

        cdef np.ndarray[DTYPE_t, ndim=1] sigma_8 = np.zeros(z_size,'float64')
        cdef np.ndarray[DTYPE_t, ndim=1] sigma_8_cb = np.zeros(z_size,'float64')

#        for index_z in range(z_size):
#            if nonlinear_hmcode_sigma8_at_z(&self.ba,&self.nl,z[index_z],&sigma_8[index_z],&sigma_8_cb[index_z]) == _FAILURE_:
#                raise CosmoSevereError(self.nl.error_message)

        return sigma_8_cb

    def nonlinear_hmcode_sigmadisp(self, np.ndarray[DTYPE_t,ndim=1] z, int z_size):
        """
        nonlinear_hmcode_sigmadisp(z, z_size)

        Return sigma_disp for all the redshift specified in z, of size
        z_size

        Parameters
        ----------
        z : numpy array
                Array of requested redshifts
        z_size : int
                Size of the redshift array
        """
        cdef int index_z
        cdef np.ndarray[DTYPE_t, ndim=1] sigma_disp = np.zeros(z_size,'float64')
        cdef np.ndarray[DTYPE_t, ndim=1] sigma_disp_cb = np.zeros(z_size,'float64')

#        for index_z in range(z_size):
#            if nonlinear_hmcode_sigmadisp_at_z(&self.ba,&self.nl,z[index_z],&sigma_disp[index_z],&sigma_disp_cb[index_z]) == _FAILURE_:
#                raise CosmoSevereError(self.nl.error_message)

        return sigma_disp

    def nonlinear_hmcode_sigmadisp_cb(self, np.ndarray[DTYPE_t,ndim=1] z, int z_size):
        """
        nonlinear_hmcode_sigmadisp(z, z_size)

        Return sigma_disp for all the redshift specified in z, of size
        z_size

        Parameters
        ----------
        z : numpy array
                Array of requested redshifts
        z_size : int
                Size of the redshift array
        """
        cdef int index_z
        cdef np.ndarray[DTYPE_t, ndim=1] sigma_disp = np.zeros(z_size,'float64')
        cdef np.ndarray[DTYPE_t, ndim=1] sigma_disp_cb = np.zeros(z_size,'float64')

#        for index_z in range(z_size):
#            if nonlinear_hmcode_sigmadisp_at_z(&self.ba,&self.nl,z[index_z],&sigma_disp[index_z],&sigma_disp_cb[index_z]) == _FAILURE_:
#                raise CosmoSevereError(self.nl.error_message)

        return sigma_disp_cb

    def nonlinear_hmcode_sigmadisp100(self, np.ndarray[DTYPE_t,ndim=1] z, int z_size):
        """
        nonlinear_hmcode_sigmadisp100(z, z_size)

        Return sigma_disp_100 for all the redshift specified in z, of size
        z_size

        Parameters
        ----------
        z : numpy array
                Array of requested redshifts
        z_size : int
                Size of the redshift array
        """
        cdef int index_z
        cdef np.ndarray[DTYPE_t, ndim=1] sigma_disp_100 = np.zeros(z_size,'float64')
        cdef np.ndarray[DTYPE_t, ndim=1] sigma_disp_100_cb = np.zeros(z_size,'float64')

#        for index_z in range(z_size):
#            if nonlinear_hmcode_sigmadisp100_at_z(&self.ba,&self.nl,z[index_z],&sigma_disp_100[index_z],&sigma_disp_100_cb[index_z]) == _FAILURE_:
#                raise CosmoSevereError(self.nl.error_message)

        return sigma_disp_100

    def nonlinear_hmcode_sigmadisp100_cb(self, np.ndarray[DTYPE_t,ndim=1] z, int z_size):
        """
        nonlinear_hmcode_sigmadisp100(z, z_size)

        Return sigma_disp_100 for all the redshift specified in z, of size
        z_size

        Parameters
        ----------
        z : numpy array
                Array of requested redshifts
        z_size : int
                Size of the redshift array
        """
        cdef int index_z
        cdef np.ndarray[DTYPE_t, ndim=1] sigma_disp_100 = np.zeros(z_size,'float64')
        cdef np.ndarray[DTYPE_t, ndim=1] sigma_disp_100_cb = np.zeros(z_size,'float64')

#        for index_z in range(z_size):
#            if nonlinear_hmcode_sigmadisp100_at_z(&self.ba,&self.nl,z[index_z],&sigma_disp_100[index_z],&sigma_disp_100_cb[index_z]) == _FAILURE_:
#                raise CosmoSevereError(self.nl.error_message)

        return sigma_disp_100_cb

    def nonlinear_hmcode_sigmaprime(self, np.ndarray[DTYPE_t,ndim=1] z, int z_size):
        """
        nonlinear_hmcode_sigmaprime(z, z_size)

        Return sigma_disp for all the redshift specified in z, of size
        z_size

        Parameters
        ----------
        z : numpy array
                Array of requested redshifts
        z_size : int
                Size of the redshift array
        """
        cdef int index_z
        cdef np.ndarray[DTYPE_t, ndim=1] sigma_prime = np.zeros(z_size,'float64')
        cdef np.ndarray[DTYPE_t, ndim=1] sigma_prime_cb = np.zeros(z_size,'float64')

#        for index_z in range(z_size):
#            if nonlinear_hmcode_sigmaprime_at_z(&self.ba,&self.nl,z[index_z],&sigma_prime[index_z],&sigma_prime_cb[index_z]) == _FAILURE_:
#                raise CosmoSevereError(self.nl.error_message)

        return sigma_prime

    def nonlinear_hmcode_sigmaprime_cb(self, np.ndarray[DTYPE_t,ndim=1] z, int z_size):
        """
        nonlinear_hmcode_sigmaprime(z, z_size)

        Return sigma_disp for all the redshift specified in z, of size
        z_size

        Parameters
        ----------
        z : numpy array
                Array of requested redshifts
        z_size : int
                Size of the redshift array
        """
        cdef int index_z
        cdef np.ndarray[DTYPE_t, ndim=1] sigma_prime = np.zeros(z_size,'float64')
        cdef np.ndarray[DTYPE_t, ndim=1] sigma_prime_cb = np.zeros(z_size,'float64')

#        for index_z in range(z_size):
#            if nonlinear_hmcode_sigmaprime_at_z(&self.ba,&self.nl,z[index_z],&sigma_prime[index_z],&sigma_prime_cb[index_z]) == _FAILURE_:
#                raise CosmoSevereError(self.nl.error_message)

        return sigma_prime_cb

    def __call__(self, ctx):
        """
        Function to interface with CosmoHammer

        Parameters
        ----------
        ctx : context
                Contains several dictionaries storing data and cosmological
                information

        """
        data = ctx.get('data')  # recover data from the context

        # If the module has already been called once, clean-up
        if self.state:
            self.struct_cleanup()

        # Set the module to the current values
        self.set(data.cosmo_arguments)
        self.compute(["lensing"])

        # Compute the derived paramter value and store them
        params = ctx.getData()
        self.get_current_derived_parameters(
            data.get_mcmc_parameters(['derived']))
        for elem in data.get_mcmc_parameters(['derived']):
            data.mcmc_parameters[elem]['current'] /= \
                data.mcmc_parameters[elem]['scale']
            params[elem] = data.mcmc_parameters[elem]['current']

        ctx.add('boundary', True)
        # Store itself into the context, to be accessed by the likelihoods
        ctx.add('cosmo', self)

    def get_pk_array(self, np.ndarray[DTYPE_t,ndim=1] k, np.ndarray[DTYPE_t,ndim=1] z, int k_size, int z_size, nonlinear):
        """ Fast function to get the power spectrum on a k and z array """
        cdef np.ndarray[DTYPE_t, ndim=1] pk = np.zeros(k_size*z_size,'float64')
        cdef np.ndarray[DTYPE_t, ndim=1] pk_cb = np.zeros(k_size*z_size,'float64')

        if nonlinear == 0:
            nonlinear_pks_at_kvec_and_zvec(&self.ba, &self.nl, pk_linear, <double*> k.data, k_size, <double*> z.data, z_size, <double*> pk.data, <double*> pk_cb.data)

        else:
            nonlinear_pks_at_kvec_and_zvec(&self.ba, &self.nl, pk_nonlinear, <double*> k.data, k_size, <double*> z.data, z_size, <double*> pk.data, <double*> pk_cb.data)

        return pk

    def get_pk_cb_array(self, np.ndarray[DTYPE_t,ndim=1] k, np.ndarray[DTYPE_t,ndim=1] z, int k_size, int z_size, nonlinear):
        """ Fast function to get the power spectrum on a k and z array """
        cdef np.ndarray[DTYPE_t, ndim=1] pk = np.zeros(k_size*z_size,'float64')
        cdef np.ndarray[DTYPE_t, ndim=1] pk_cb = np.zeros(k_size*z_size,'float64')

        if nonlinear == 0:
            nonlinear_pks_at_kvec_and_zvec(&self.ba, &self.nl, pk_linear, <double*> k.data, k_size, <double*> z.data, z_size, <double*> pk.data, <double*> pk_cb.data)

        else:
            nonlinear_pks_at_kvec_and_zvec(&self.ba, &self.nl, pk_nonlinear, <double*> k.data, k_size, <double*> z.data, z_size, <double*> pk.data, <double*> pk_cb.data)

        return pk_cb

    def Omega0_k(self):
        """ Curvature contribution """
        return self.ba.Omega0_k

    def Omega0_cdm(self):
        return self.ba.Omega0_cdm<|MERGE_RESOLUTION|>--- conflicted
+++ resolved
@@ -1057,11 +1057,7 @@
         return self.th.tau_reio
 
     def Omega_m(self):
-<<<<<<< HEAD
-        return self.ba.Omega0_b+self.ba.Omega0_idm_dr+self.ba.Omega0_cdm+self.ba.Omega0_ncdm_tot + self.ba.Omega0_dcdm
-=======
         return self.ba.Omega0_m
->>>>>>> b97d312f
 
     def Omega_r(self):
         return self.ba.Omega0_r
@@ -1368,11 +1364,7 @@
         """
         Return the sum of Omega0 for all non-relativistic components
         """
-<<<<<<< HEAD
-        return self.ba.Omega0_b+self.ba.Omega0_idm_dr+self.ba.Omega0_cdm+self.ba.Omega0_ncdm_tot + self.ba.Omega0_dcdm
-=======
         return self.ba.Omega0_m
->>>>>>> b97d312f
 
     def get_background(self):
         """
@@ -1689,12 +1681,9 @@
             elif name == 'Neff':
                 value = self.ba.Neff
             elif name == 'Omega_m':
-<<<<<<< HEAD
-                value = (self.ba.Omega0_b + self.ba.Omega0_idm_dr + self.ba.Omega0_cdm+
-                         self.ba.Omega0_ncdm_tot + self.ba.Omega0_dcdm)
+                value = self.ba.Omega0_m
             elif name == 'omega_m':
-                value = (self.ba.Omega0_b + self.ba.Omega0_idm_dr + self.ba.Omega0_cdm+
-                         self.ba.Omega0_ncdm_tot + self.ba.Omega0_dcdm)/self.ba.h**2
+                value = self.ba.Omega0_m/self.ba.h**2
             elif name == 'xi_idr':
                 value = self.ba.xi_idr
             elif name == 'N_dg':
@@ -1703,11 +1692,6 @@
                 value = self.ba.Gamma_0_nadm
             elif name == 'a_dark':
                 value = self.th.a_dark
-=======
-                value = self.ba.Omega0_m
-            elif name == 'omega_m':
-                value = self.ba.Omega0_m/self.ba.h**2
->>>>>>> b97d312f
             elif name == 'tau_reio':
                 value = self.th.tau_reio
             elif name == 'z_reio':
