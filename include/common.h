/** @file common.h Generic libraries, parameters and functions used in the whole code. */

#include "stdio.h"
#include "stdlib.h"
#include "math.h"
#include "string.h"
#include "float.h"
#include "svnversion.h"
#include <stdarg.h>

#ifdef _OPENMP
#include "omp.h"
#endif

#ifndef __COMMON__
#define __COMMON__

#define _VERSION_ "v2.7.2"
/* @cond INCLUDE_WITH_DOXYGEN */

#define _TRUE_ 1 /**< integer associated to true statement */
#define _FALSE_ 0 /**< integer associated to false statement */

#define _SUCCESS_ 0 /**< integer returned after successful call of a function */
#define _FAILURE_ 1 /**< integer returned after failure in a function */

#define _ERRORMSGSIZE_ 2048 /**< generic error messages are cut beyond this number of characters */
typedef char ErrorMsg[_ERRORMSGSIZE_]; /**< Generic error messages (there is such a field in each structure) */

#define _FILENAMESIZE_ 256 /**< size of the string read in each line of the file (extra characters not taken into account) */
typedef char FileName[_FILENAMESIZE_];

#define _PI_ 3.1415926535897932384626433832795e0 /**< The number pi */

#define _PIHALF_ 1.57079632679489661923132169164e0 /**< pi divided by 2 */

#define _TWOPI_ 6.283185307179586476925286766559e0 /**< 2 times pi */

#define _SQRT2_ 1.41421356237309504880168872421e0 /** < square root of 2. */

#define _SQRT6_ 2.4494897427831780981972840747059e0 /**< square root of 6. */

#define _SQRT_PI_ 1.77245385090551602729816748334e0 /**< square root of pi. */

#define _E_ 2.718281828459045235360287471352662497757247093699959574966967627724076630353547594571382178525166427427466391932003059921817413596629043572900334295260595630738132328627943490763233829880753195251019011573834187930702154089149934884167509244761460668082264800168477411853742345442437107539077744992069551702761838606261331384583000752044933826560297606737113200709328709127443747047230696977209310141692836819025515108657463772111252389784425056953696 /**< exponential of one */

#define _MAX_IT_ 10000/**< default maximum number of iterations in conditional loops (to avoid infinite loops) */

#define _QUADRATURE_MAX_ 250 /**< maximum allowed number of abssices in quadrature integral estimation */

#define _QUADRATURE_MAX_BG_ 800 /**< maximum allowed number of abssices in quadrature integral estimation */

#define _TOLVAR_ 100. /**< The minimum allowed variation is the machine precision times this number */

#define _HUGE_ 1.e99

#define _EPSILON_ 1.e-10

#define _OUTPUTPRECISION_ 12 /**< Number of significant digits in some output files */

#define _COLUMNWIDTH_ 24 /**< Must be at least _OUTPUTPRECISION_+8 for guaranteed fixed width columns */

#define _MAXTITLESTRINGLENGTH_ 8000 /**< Maximum number of characters in title strings */

#define _DELIMITER_ "\t" /**< character used for delimiting titles in the title strings */

#ifndef __CLASSDIR__
#define __CLASSDIR__ "." /**< The directory of CLASS. This is set to the absolute path to the CLASS directory so this is just a failsafe. */
#endif

#define MIN(a,b) (((a)<(b)) ? (a) : (b) ) /**< the usual "min" function */
#define MAX(a,b) (((a)<(b)) ? (b) : (a) ) /**< the usual "max" function */
#define SIGN(a) (((a)>0) ? 1. : -1. )
#define NRSIGN(a,b) ((b) >= 0.0 ? fabs(a) : -fabs(a))
#define index_symmetric_matrix(i1,i2,N) (((i1)<=(i2)) ? ((i2)+N*(i1)-((i1)*((i1)+1))/2) : ((i1)+N*(i2)-((i2)*((i2)+1))/2)) /**< assigns an index from 0 to [N(N+1)/2-1] to the coefficients M_{i1,i2} of an N*N symmetric matrix; useful for converting a symmetric matrix to a vector, without losing or double-counting any information */
/* @endcond */
// needed because of weird openmp bug on macosx lion...
void class_protect_sprintf(char* dest, char* tpl,...);
void class_protect_fprintf(FILE* dest, char* tpl,...);
void* class_protect_memcpy(void* dest, void* from, size_t sz);

int get_number_of_titles(char * titlestring);

#define class_build_error_string(dest,tmpl,...) {                                                                \
  ErrorMsg FMsg;                                                                                                 \
  class_protect_sprintf(FMsg,tmpl,__VA_ARGS__);                                                                  \
  class_protect_sprintf(dest,"%s(L:%d) :%s",__func__,__LINE__,FMsg);                                             \
}

// Error reporting macros

// Call
#define class_call_message(err_out,extra,err_mess)   \
  class_build_error_string(err_out,"error in %s;\n=>%s",extra,err_mess);

/* macro for calling function and returning error if it failed */
#define class_call_except(function, error_message_from_function, error_message_output,list_of_commands) {        \
  if (function == _FAILURE_) {                                                                                   \
    class_call_message(error_message_output,#function,error_message_from_function);                              \
    list_of_commands;                                                                                            \
    return _FAILURE_;                                                                                            \
  }                                                                                                              \
}

/* macro for trying to call function */
#define class_call_try(function, error_message_from_function, error_message_output,list_of_commands) { \
  if (function == _FAILURE_) {                                                                                   \
    class_call_message(error_message_output,#function,error_message_from_function);                              \
    list_of_commands;                                                                                            \
  }                                                                                                              \
}

/* macro for calling function and returning error if it failed */
#define class_call(function, error_message_from_function, error_message_output)                                  \
  class_call_except(function, error_message_from_function,error_message_output,)

/* same in parallel region */
#define class_call_parallel(function, error_message_from_function, error_message_output) {                       \
  if (abort == _FALSE_) {                                                                                        \
    if (function == _FAILURE_) {                                                                                 \
      class_call_message(error_message_output,#function,error_message_from_function);                            \
      abort=_TRUE_;                                                                                              \
    }                                                                                                            \
  }                                                                                                              \
}




// Alloc
#define class_alloc_message(err_out,extra,sz)                                                                    \
  class_build_error_string(err_out,"could not allocate %s with size %d",extra,sz);

/* macro for allocating memory and returning error if it failed */
#define class_alloc(pointer, size, error_message_output)  {                                                      \
  pointer=malloc(size);                                                                                          \
  if (pointer == NULL) {                                                                                         \
    int size_int;                                                                                                \
    size_int = size;                                                                                             \
    class_alloc_message(error_message_output,#pointer, size_int);                                                \
    return _FAILURE_;                                                                                            \
  }                                                                                                              \
}

/* same inside parallel structure */
#define class_alloc_parallel(pointer, size, error_message_output)  {                                             \
  pointer=NULL;                                                                                                  \
  if (abort == _FALSE_) {                                                                                        \
    pointer=malloc(size);                                                                                        \
    if (pointer == NULL) {                                                                                       \
      int size_int;                                                                                              \
      size_int = size;                                                                                           \
      class_alloc_message(error_message_output,#pointer, size_int);                                              \
      abort=_TRUE_;                                                                                              \
    }                                                                                                            \
  }                                                                                                              \
}

/* macro for allocating memory, initializing it with zeros/ and returning error if it failed */
#define class_calloc(pointer, init,size, error_message_output)  {                                                \
  pointer=calloc(init,size);                                                                                     \
  if (pointer == NULL) {                                                                                         \
    int size_int;                                                                                                \
    size_int = size;                                                                                             \
    class_alloc_message(error_message_output,#pointer, size_int);                                                \
    return _FAILURE_;                                                                                            \
  }                                                                                                              \
}

/* macro for re-allocating memory, returning error if it failed */
#define class_realloc(pointer, newname, size, error_message_output)  {                                          \
    pointer=realloc(newname,size);                                                                               \
  if (pointer == NULL) {                                                                                         \
    int size_int;                                                                                                \
    size_int = size;                                                                                             \
    class_alloc_message(error_message_output,#pointer, size_int);                                                \
    return _FAILURE_;                                                                                            \
  }                                                                                                              \
}

// Testing

#define class_test_message(err_out,extra,args...) {                                                              \
  ErrorMsg Optional_arguments;                                                                                   \
  class_protect_sprintf(Optional_arguments,args);                                                                \
  class_build_error_string(err_out,"condition (%s) is true; %s",extra,Optional_arguments);                       \
}

/* macro for testing condition and returning error if condition is true;
   args is a variable list of optional arguments, e.g.: args="x=%d",x
   args cannot be empty, if there is nothing to pass use args="" */
#define class_test_except(condition, error_message_output,list_of_commands, args...) {                           \
  if (condition) {                                                                                               \
    class_test_message(error_message_output,#condition, args);                                                   \
    list_of_commands;                                                                                            \
    return _FAILURE_;                                                                                            \
  }                                                                                                              \
}

#define class_test(condition, error_message_output, args...) {                                                   \
  if (condition) {                                                                                               \
    class_test_message(error_message_output,#condition, args);                                                   \
    return _FAILURE_;                                                                                            \
  }                                                                                                              \
}

#define class_test_parallel(condition, error_message_output, args...) {                                          \
  if (abort == _FALSE_) {                                                                                        \
    if (condition) {                                                                                             \
      class_test_message(error_message_output,#condition, args);                                                 \
      abort=_TRUE_;                                                                                              \
    }                                                                                                            \
  }                                                                     \
}

/* macro for returning error message;
   args is a variable list of optional arguments, e.g.: args="x=%d",x
   args cannot be empty, if there is nothing to pass use args="" */
#define class_stop(error_message_output,args...) {                                                               \
  ErrorMsg Optional_arguments;                                                                                   \
  class_protect_sprintf(Optional_arguments,args);                                                                \
  class_build_error_string(error_message_output,"error; %s",Optional_arguments);                                 \
  return _FAILURE_;                                                                                              \
}

// IO
/* macro for opening file and returning error if it failed */
#define class_open(pointer, filename,	mode, error_output) {                                                      \
  pointer=fopen(filename,mode);                                                                                  \
  if (pointer == NULL) {                                                                                         \
    class_build_error_string(error_output,"could not open %s with name %s and mode %s",#pointer,filename,#mode); \
    return _FAILURE_;                                                                                            \
  }                                                                                                              \
}

/* macro for defining indices (usually one, sometimes a block) */
#define class_define_index(index,                                       \
                           condition,                                   \
                           running_index,                               \
                           number_of_indices) {                         \
    if (condition) {                                                    \
      index = running_index;                                            \
      running_index += number_of_indices;                               \
    }                                                                   \
  }

/* macros for writing formatted output */
#define class_fprintf_double(file,                                      \
                             output,                                    \
                             condition){                                \
    if (condition == _TRUE_)                                            \
      fprintf(file,"%*.*e ",_COLUMNWIDTH_,_OUTPUTPRECISION_,output);    \
  }

#define class_fprintf_double_or_default(file,                           \
                                        output,                         \
                                        condition,                      \
                                        defaultvalue){                  \
    if (condition == _TRUE_)                                            \
      fprintf(file,"%*.*e ",_COLUMNWIDTH_,_OUTPUTPRECISION_,output);    \
    else                                                                \
      fprintf(file,"%*.*e ",_COLUMNWIDTH_,_OUTPUTPRECISION_,defaultvalue);    \
}

#define class_fprintf_int(file,                                         \
                          output,                                       \
                          condition){                                   \
    if (condition == _TRUE_)                                            \
      fprintf(file,"%*d%*s ",                                           \
              MAX(0,_COLUMNWIDTH_-_OUTPUTPRECISION_-5),                 \
              output, _OUTPUTPRECISION_+5," ");                          \
  }

#define class_fprintf_columntitle(file,                                 \
                                  title,                                \
                                  condition,                            \
                                  colnum){                              \
    if (condition == _TRUE_)                                            \
      fprintf(file,"%*s%2d:%-*s ",                                      \
              MAX(0,MIN(_COLUMNWIDTH_-_OUTPUTPRECISION_-6-3,_COLUMNWIDTH_-((int) strlen(title))-3)), \
              "",colnum++,_OUTPUTPRECISION_+6,title);                   \
  }

#define class_store_columntitle(titlestring,                            \
				title,					\
				condition){				\
    if (condition == _TRUE_){                                           \
      strcat(titlestring,title);                                        \
      strcat(titlestring,_DELIMITER_);                                  \
    }                                                                   \
  }
//,_MAXTITLESTRINGLENGTH_-strlen(titlestring)-1);

#define class_store_double(storage,					\
			   value,					\
			   condition,                                   \
                           dataindex){                                  \
    if (condition == _TRUE_)                                            \
      storage[dataindex++] = value;                                     \
  }

#define class_store_double_or_default(storage,                          \
                                      value,                            \
                                      condition,                        \
                                      dataindex,                        \
                                      defaultvalue){                    \
    if (condition == _TRUE_)                                            \
      storage[dataindex++] = value;                                     \
    else                                                                \
      storage[dataindex++] = defaultvalue;                              \
}

/** parameters related to the precision of the code and to the method of calculation */

/**
 * list of evolver types for integrating perturbations over time
 */
enum evolver_type {
  rk, /* Runge-Kutta integrator */
  ndf15 /* stiff integrator */
};

/**
 * List of ways in which matter power spectrum P(k) can be defined.
 * The standard definition is the first one (delta_m_squared) but
 * alternative definitions can be useful in some projects.
 *
 */
enum pk_def {
  delta_m_squared, /**< normal definition (delta_m includes all non-relativistic species at late times) */
  delta_tot_squared, /**< delta_tot includes all species contributions to (delta rho), and only non-relativistic contributions to rho */
  delta_bc_squared, /**< delta_bc includes contribution of baryons and cdm only to (delta rho) and to rho */
  delta_tot_from_poisson_squared /**< use delta_tot inferred from gravitational potential through Poisson equation */
};
/**
 * Different ways to present output files
 */

enum file_format {class_format,camb_format};

/**
 * All precision parameters.
 *
 * Includes integrations
 * steps, flags telling how the computation is to be performed, etc.
 */
struct precision
{
  /**
   * Define (allocate) all precision parameters
<<<<<<< HEAD
   *
   */
=======
   * */
>>>>>>> 682643d1

  #define __ALLOCATE_PRECISION_PARAMETER__
  #include "precisions.h"
  #undef __ALLOCATE_PRECISION_PARAMETER__

  /** @name - general precision parameters */

  //@{

  double smallest_allowed_variation; /**< machine-dependent, assigned automatically by the code */

  //@}

  /** @name - zone for writing error messages */

  //@{

  ErrorMsg error_message;  /**< zone for writing error messages */

  //@}

};



#endif<|MERGE_RESOLUTION|>--- conflicted
+++ resolved
@@ -348,12 +348,8 @@
 {
   /**
    * Define (allocate) all precision parameters
-<<<<<<< HEAD
    *
    */
-=======
-   * */
->>>>>>> 682643d1
 
   #define __ALLOCATE_PRECISION_PARAMETER__
   #include "precisions.h"
