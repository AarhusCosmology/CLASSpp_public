--- conflicted
+++ resolved
@@ -1374,13 +1374,8 @@
                  pba->error_message,
                  pba->error_message);
       for (index_q=0; index_q<pba->q_size_ncdm[k]; index_q++) {
-<<<<<<< HEAD
-        pba->q_ncdm_bg[k] = pba->q_ncdm[k];
-        pba->w_ncdm_bg[k] = pba->w_ncdm[k];
-=======
-	pba->q_ncdm_bg[k][index_q] = pba->q_ncdm[k][index_q];
-	pba->w_ncdm_bg[k][index_q] = pba->w_ncdm[k][index_q];
->>>>>>> 9533387d
+        pba->q_ncdm_bg[k][index_q] = pba->q_ncdm[k][index_q];
+        pba->w_ncdm_bg[k][index_q] = pba->w_ncdm[k][index_q];
       }
       /** - in verbose mode, inform user of number of sampled momenta
           for background quantities */
