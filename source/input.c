--- conflicted
+++ resolved
@@ -2788,12 +2788,9 @@
     ppt->tensor_perturbations_data[filenum] = NULL;
   }
   ppt->index_k_output_values=NULL;
-<<<<<<< HEAD
 
   ppt->three_ceff2_ur=1.;
   ppt->three_cvis2_ur=1.;
-=======
->>>>>>> 8d4bf5d7
 
   /** - primordial structure */
 
